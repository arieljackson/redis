#include "redis.h"

/*-----------------------------------------------------------------------------
 * Config file parsing
 *----------------------------------------------------------------------------*/

int yesnotoi(char *s) {
    if (!strcasecmp(s,"yes")) return 1;
    else if (!strcasecmp(s,"no")) return 0;
    else return -1;
}

void appendServerSaveParams(time_t seconds, int changes) {
    server.saveparams = zrealloc(server.saveparams,sizeof(struct saveparam)*(server.saveparamslen+1));
    server.saveparams[server.saveparamslen].seconds = seconds;
    server.saveparams[server.saveparamslen].changes = changes;
    server.saveparamslen++;
}

void resetServerSaveParams() {
    zfree(server.saveparams);
    server.saveparams = NULL;
    server.saveparamslen = 0;
}

/* I agree, this is a very rudimental way to load a configuration...
   will improve later if the config gets more complex */
void loadServerConfig(char *filename) {
    FILE *fp;
    char buf[REDIS_CONFIGLINE_MAX+1], *err = NULL;
    int linenum = 0;
    sds line = NULL;

    if (filename[0] == '-' && filename[1] == '\0')
        fp = stdin;
    else {
        if ((fp = fopen(filename,"r")) == NULL) {
            redisLog(REDIS_WARNING, "Fatal error, can't open config file '%s'", filename);
            exit(1);
        }
    }

    while(fgets(buf,REDIS_CONFIGLINE_MAX+1,fp) != NULL) {
        sds *argv;
        int argc, j;

        linenum++;
        line = sdsnew(buf);
        line = sdstrim(line," \t\r\n");

        /* Skip comments and blank lines*/
        if (line[0] == '#' || line[0] == '\0') {
            sdsfree(line);
            continue;
        }

        /* Split into arguments */
        argv = sdssplitargs(line,&argc);
        sdstolower(argv[0]);

        /* Execute config directives */
        if (!strcasecmp(argv[0],"timeout") && argc == 2) {
            server.maxidletime = atoi(argv[1]);
            if (server.maxidletime < 0) {
                err = "Invalid timeout value"; goto loaderr;
            }
        } else if (!strcasecmp(argv[0],"port") && argc == 2) {
            server.port = atoi(argv[1]);
            if (server.port < 0 || server.port > 65535) {
                err = "Invalid port"; goto loaderr;
            }
        } else if (!strcasecmp(argv[0],"bind") && argc == 2) {
            server.bindaddr = zstrdup(argv[1]);
        } else if (!strcasecmp(argv[0],"unixsocket") && argc == 2) {
            server.unixsocket = zstrdup(argv[1]);
        } else if (!strcasecmp(argv[0],"save") && argc == 3) {
            int seconds = atoi(argv[1]);
            int changes = atoi(argv[2]);
            if (seconds < 1 || changes < 0) {
                err = "Invalid save parameters"; goto loaderr;
            }
            appendServerSaveParams(seconds,changes);
        } else if (!strcasecmp(argv[0],"dir") && argc == 2) {
            if (chdir(argv[1]) == -1) {
                redisLog(REDIS_WARNING,"Can't chdir to '%s': %s",
                    argv[1], strerror(errno));
                exit(1);
            }
        } else if (!strcasecmp(argv[0],"loglevel") && argc == 2) {
            if (!strcasecmp(argv[1],"debug")) server.verbosity = REDIS_DEBUG;
            else if (!strcasecmp(argv[1],"verbose")) server.verbosity = REDIS_VERBOSE;
            else if (!strcasecmp(argv[1],"notice")) server.verbosity = REDIS_NOTICE;
            else if (!strcasecmp(argv[1],"warning")) server.verbosity = REDIS_WARNING;
            else {
                err = "Invalid log level. Must be one of debug, notice, warning";
                goto loaderr;
            }
        } else if (!strcasecmp(argv[0],"logfile") && argc == 2) {
            FILE *logfp;

            server.logfile = zstrdup(argv[1]);
            if (!strcasecmp(server.logfile,"stdout")) {
                zfree(server.logfile);
                server.logfile = NULL;
            }
            if (server.logfile) {
                /* Test if we are able to open the file. The server will not
                 * be able to abort just for this problem later... */
                logfp = fopen(server.logfile,"a");
                if (logfp == NULL) {
                    err = sdscatprintf(sdsempty(),
                        "Can't open the log file: %s", strerror(errno));
                    goto loaderr;
                }
                fclose(logfp);
            }
        } else if (!strcasecmp(argv[0],"syslog-enabled") && argc == 2) {
            if ((server.syslog_enabled = yesnotoi(argv[1])) == -1) {
                err = "argument must be 'yes' or 'no'"; goto loaderr;
            }
        } else if (!strcasecmp(argv[0],"syslog-ident") && argc == 2) {
            if (server.syslog_ident) zfree(server.syslog_ident);
            server.syslog_ident = zstrdup(argv[1]);
        } else if (!strcasecmp(argv[0],"syslog-facility") && argc == 2) {
            struct {
                const char     *name;
                const int       value;
            } validSyslogFacilities[] = {
                {"user",    LOG_USER},
                {"local0",  LOG_LOCAL0},
                {"local1",  LOG_LOCAL1},
                {"local2",  LOG_LOCAL2},
                {"local3",  LOG_LOCAL3},
                {"local4",  LOG_LOCAL4},
                {"local5",  LOG_LOCAL5},
                {"local6",  LOG_LOCAL6},
                {"local7",  LOG_LOCAL7},
                {NULL, 0}
            };
            int i;

            for (i = 0; validSyslogFacilities[i].name; i++) {
                if (!strcasecmp(validSyslogFacilities[i].name, argv[1])) {
                    server.syslog_facility = validSyslogFacilities[i].value;
                    break;
                }
            }

            if (!validSyslogFacilities[i].name) {
                err = "Invalid log facility. Must be one of USER or between LOCAL0-LOCAL7";
                goto loaderr;
            }
        } else if (!strcasecmp(argv[0],"databases") && argc == 2) {
            server.dbnum = atoi(argv[1]);
            if (server.dbnum < 1) {
                err = "Invalid number of databases"; goto loaderr;
            }
        } else if (!strcasecmp(argv[0],"include") && argc == 2) {
            loadServerConfig(argv[1]);
        } else if (!strcasecmp(argv[0],"maxclients") && argc == 2) {
            server.maxclients = atoi(argv[1]);
        } else if (!strcasecmp(argv[0],"maxmemory") && argc == 2) {
            server.maxmemory = memtoll(argv[1],NULL);
        } else if (!strcasecmp(argv[0],"maxmemory-policy") && argc == 2) {
            if (!strcasecmp(argv[1],"volatile-lru")) {
                server.maxmemory_policy = REDIS_MAXMEMORY_VOLATILE_LRU;
            } else if (!strcasecmp(argv[1],"volatile-random")) {
                server.maxmemory_policy = REDIS_MAXMEMORY_VOLATILE_RANDOM;
            } else if (!strcasecmp(argv[1],"volatile-ttl")) {
                server.maxmemory_policy = REDIS_MAXMEMORY_VOLATILE_TTL;
            } else if (!strcasecmp(argv[1],"allkeys-lru")) {
                server.maxmemory_policy = REDIS_MAXMEMORY_ALLKEYS_LRU;
            } else if (!strcasecmp(argv[1],"allkeys-random")) {
                server.maxmemory_policy = REDIS_MAXMEMORY_ALLKEYS_RANDOM;
            } else if (!strcasecmp(argv[1],"noeviction")) {
                server.maxmemory_policy = REDIS_MAXMEMORY_NO_EVICTION;
            } else {
                err = "Invalid maxmemory policy";
                goto loaderr;
            }
        } else if (!strcasecmp(argv[0],"maxmemory-samples") && argc == 2) {
            server.maxmemory_samples = atoi(argv[1]);
            if (server.maxmemory_samples <= 0) {
                err = "maxmemory-samples must be 1 or greater";
                goto loaderr;
            }
        } else if (!strcasecmp(argv[0],"slaveof") && argc == 3) {
            server.masterhost = sdsnew(argv[1]);
            server.masterport = atoi(argv[2]);
            server.replstate = REDIS_REPL_CONNECT;
        } else if (!strcasecmp(argv[0],"masterauth") && argc == 2) {
        	server.masterauth = zstrdup(argv[1]);
        } else if (!strcasecmp(argv[0],"slave-serve-stale-data") && argc == 2) {
            if ((server.repl_serve_stale_data = yesnotoi(argv[1])) == -1) {
                err = "argument must be 'yes' or 'no'"; goto loaderr;
            }
        } else if (!strcasecmp(argv[0],"glueoutputbuf")) {
            redisLog(REDIS_WARNING, "Deprecated configuration directive: \"%s\"", argv[0]);
        } else if (!strcasecmp(argv[0],"rdbcompression") && argc == 2) {
            if ((server.rdbcompression = yesnotoi(argv[1])) == -1) {
                err = "argument must be 'yes' or 'no'"; goto loaderr;
            }
        } else if (!strcasecmp(argv[0],"activerehashing") && argc == 2) {
            if ((server.activerehashing = yesnotoi(argv[1])) == -1) {
                err = "argument must be 'yes' or 'no'"; goto loaderr;
            }
        } else if (!strcasecmp(argv[0],"daemonize") && argc == 2) {
            if ((server.daemonize = yesnotoi(argv[1])) == -1) {
                err = "argument must be 'yes' or 'no'"; goto loaderr;
            }
        } else if (!strcasecmp(argv[0],"appendonly") && argc == 2) {
            if ((server.appendonly = yesnotoi(argv[1])) == -1) {
                err = "argument must be 'yes' or 'no'"; goto loaderr;
            }
        } else if (!strcasecmp(argv[0],"appendfilename") && argc == 2) {
            zfree(server.appendfilename);
            server.appendfilename = zstrdup(argv[1]);
        } else if (!strcasecmp(argv[0],"no-appendfsync-on-rewrite")
                   && argc == 2) {
            if ((server.no_appendfsync_on_rewrite= yesnotoi(argv[1])) == -1) {
                err = "argument must be 'yes' or 'no'"; goto loaderr;
            }
        } else if (!strcasecmp(argv[0],"appendfsync") && argc == 2) {
            if (!strcasecmp(argv[1],"no")) {
                server.appendfsync = APPENDFSYNC_NO;
            } else if (!strcasecmp(argv[1],"always")) {
                server.appendfsync = APPENDFSYNC_ALWAYS;
            } else if (!strcasecmp(argv[1],"everysec")) {
                server.appendfsync = APPENDFSYNC_EVERYSEC;
            } else {
                err = "argument must be 'no', 'always' or 'everysec'";
                goto loaderr;
            }
        } else if (!strcasecmp(argv[0],"auto-aof-rewrite-percentage") &&
                   argc == 2)
        {
            server.auto_aofrewrite_perc = atoi(argv[1]);
            if (server.auto_aofrewrite_perc < 0) {
                err = "Invalid negative percentage for AOF auto rewrite";
                goto loaderr;
            }
        } else if (!strcasecmp(argv[0],"auto-aof-rewrite-min-size") &&
                   argc == 2)
        {
            server.auto_aofrewrite_min_size = memtoll(argv[1],NULL);
        } else if (!strcasecmp(argv[0],"requirepass") && argc == 2) {
            server.requirepass = zstrdup(argv[1]);
        } else if (!strcasecmp(argv[0],"pidfile") && argc == 2) {
            zfree(server.pidfile);
            server.pidfile = zstrdup(argv[1]);
        } else if (!strcasecmp(argv[0],"dbfilename") && argc == 2) {
            zfree(server.dbfilename);
            server.dbfilename = zstrdup(argv[1]);
        } else if (!strcasecmp(argv[0],"hash-max-zipmap-entries") && argc == 2) {
            server.hash_max_zipmap_entries = memtoll(argv[1], NULL);
        } else if (!strcasecmp(argv[0],"hash-max-zipmap-value") && argc == 2) {
            server.hash_max_zipmap_value = memtoll(argv[1], NULL);
        } else if (!strcasecmp(argv[0],"list-max-ziplist-entries") && argc == 2){
            server.list_max_ziplist_entries = memtoll(argv[1], NULL);
        } else if (!strcasecmp(argv[0],"list-max-ziplist-value") && argc == 2) {
            server.list_max_ziplist_value = memtoll(argv[1], NULL);
        } else if (!strcasecmp(argv[0],"set-max-intset-entries") && argc == 2) {
            server.set_max_intset_entries = memtoll(argv[1], NULL);
        } else if (!strcasecmp(argv[0],"zset-max-ziplist-entries") && argc == 2) {
            server.zset_max_ziplist_entries = memtoll(argv[1], NULL);
        } else if (!strcasecmp(argv[0],"zset-max-ziplist-value") && argc == 2) {
            server.zset_max_ziplist_value = memtoll(argv[1], NULL);
        } else if (!strcasecmp(argv[0],"rename-command") && argc == 3) {
            struct redisCommand *cmd = lookupCommand(argv[1]);
            int retval;

            if (!cmd) {
                err = "No such command in rename-command";
                goto loaderr;
            }

            /* If the target command name is the emtpy string we just
             * remove it from the command table. */
            retval = dictDelete(server.commands, argv[1]);
            redisAssert(retval == DICT_OK);

            /* Otherwise we re-add the command under a different name. */
            if (sdslen(argv[2]) != 0) {
                sds copy = sdsdup(argv[2]);

                retval = dictAdd(server.commands, copy, cmd);
                if (retval != DICT_OK) {
                    sdsfree(copy);
                    err = "Target command name already exists"; goto loaderr;
                }
            }
        } else if (!strcasecmp(argv[0],"cluster-enabled") && argc == 2) {
            if ((server.cluster_enabled = yesnotoi(argv[1])) == -1) {
                err = "argument must be 'yes' or 'no'"; goto loaderr;
            }
        } else if (!strcasecmp(argv[0],"cluster-config-file") && argc == 2) {
            zfree(server.cluster.configfile);
            server.cluster.configfile = zstrdup(argv[1]);
<<<<<<< HEAD
        } else if (!strcasecmp(argv[0],"lua-time-limit") && argc == 2) {
            server.lua_time_limit = strtoll(argv[1],NULL,10);
=======
        } else if (!strcasecmp(argv[0],"slowlog-log-slower-than") &&
                   argc == 2)
        {
            server.slowlog_log_slower_than = strtoll(argv[1],NULL,10);
        } else if (!strcasecmp(argv[0],"slowlog-max-len") && argc == 2) {
            server.slowlog_max_len = strtoll(argv[1],NULL,10);
>>>>>>> 34a8b517
        } else {
            err = "Bad directive or wrong number of arguments"; goto loaderr;
        }
        for (j = 0; j < argc; j++)
            sdsfree(argv[j]);
        zfree(argv);
        sdsfree(line);
    }
    if (fp != stdin) fclose(fp);
    return;

loaderr:
    fprintf(stderr, "\n*** FATAL CONFIG FILE ERROR ***\n");
    fprintf(stderr, "Reading the configuration file, at line %d\n", linenum);
    fprintf(stderr, ">>> '%s'\n", line);
    fprintf(stderr, "%s\n", err);
    exit(1);
}

/*-----------------------------------------------------------------------------
 * CONFIG command for remote configuration
 *----------------------------------------------------------------------------*/

void configSetCommand(redisClient *c) {
    robj *o;
    long long ll;
    redisAssert(c->argv[2]->encoding == REDIS_ENCODING_RAW);
    redisAssert(c->argv[3]->encoding == REDIS_ENCODING_RAW);
    o = c->argv[3];

    if (!strcasecmp(c->argv[2]->ptr,"dbfilename")) {
        zfree(server.dbfilename);
        server.dbfilename = zstrdup(o->ptr);
    } else if (!strcasecmp(c->argv[2]->ptr,"requirepass")) {
        zfree(server.requirepass);
        server.requirepass = zstrdup(o->ptr);
    } else if (!strcasecmp(c->argv[2]->ptr,"masterauth")) {
        zfree(server.masterauth);
        server.masterauth = zstrdup(o->ptr);
    } else if (!strcasecmp(c->argv[2]->ptr,"maxmemory")) {
        if (getLongLongFromObject(o,&ll) == REDIS_ERR ||
            ll < 0) goto badfmt;
        server.maxmemory = ll;
        if (server.maxmemory) freeMemoryIfNeeded();
    } else if (!strcasecmp(c->argv[2]->ptr,"maxmemory-policy")) {
        if (!strcasecmp(o->ptr,"volatile-lru")) {
            server.maxmemory_policy = REDIS_MAXMEMORY_VOLATILE_LRU;
        } else if (!strcasecmp(o->ptr,"volatile-random")) {
            server.maxmemory_policy = REDIS_MAXMEMORY_VOLATILE_RANDOM;
        } else if (!strcasecmp(o->ptr,"volatile-ttl")) {
            server.maxmemory_policy = REDIS_MAXMEMORY_VOLATILE_TTL;
        } else if (!strcasecmp(o->ptr,"allkeys-lru")) {
            server.maxmemory_policy = REDIS_MAXMEMORY_ALLKEYS_LRU;
        } else if (!strcasecmp(o->ptr,"allkeys-random")) {
            server.maxmemory_policy = REDIS_MAXMEMORY_ALLKEYS_RANDOM;
        } else if (!strcasecmp(o->ptr,"noeviction")) {
            server.maxmemory_policy = REDIS_MAXMEMORY_NO_EVICTION;
        } else {
            goto badfmt;
        }
    } else if (!strcasecmp(c->argv[2]->ptr,"maxmemory-samples")) {
        if (getLongLongFromObject(o,&ll) == REDIS_ERR ||
            ll <= 0) goto badfmt;
        server.maxmemory_samples = ll;
    } else if (!strcasecmp(c->argv[2]->ptr,"timeout")) {
        if (getLongLongFromObject(o,&ll) == REDIS_ERR ||
            ll < 0 || ll > LONG_MAX) goto badfmt;
        server.maxidletime = ll;
    } else if (!strcasecmp(c->argv[2]->ptr,"appendfsync")) {
        if (!strcasecmp(o->ptr,"no")) {
            server.appendfsync = APPENDFSYNC_NO;
        } else if (!strcasecmp(o->ptr,"everysec")) {
            server.appendfsync = APPENDFSYNC_EVERYSEC;
        } else if (!strcasecmp(o->ptr,"always")) {
            server.appendfsync = APPENDFSYNC_ALWAYS;
        } else {
            goto badfmt;
        }
    } else if (!strcasecmp(c->argv[2]->ptr,"no-appendfsync-on-rewrite")) {
        int yn = yesnotoi(o->ptr);

        if (yn == -1) goto badfmt;
        server.no_appendfsync_on_rewrite = yn;
    } else if (!strcasecmp(c->argv[2]->ptr,"appendonly")) {
        int old = server.appendonly;
        int new = yesnotoi(o->ptr);

        if (new == -1) goto badfmt;
        if (old != new) {
            if (new == 0) {
                stopAppendOnly();
            } else {
                if (startAppendOnly() == REDIS_ERR) {
                    addReplyError(c,
                        "Unable to turn on AOF. Check server logs.");
                    return;
                }
            }
        }
    } else if (!strcasecmp(c->argv[2]->ptr,"auto-aof-rewrite-percentage")) {
        if (getLongLongFromObject(o,&ll) == REDIS_ERR || ll < 0) goto badfmt;
        server.auto_aofrewrite_perc = ll;
    } else if (!strcasecmp(c->argv[2]->ptr,"auto-aof-rewrite-min-size")) {
        if (getLongLongFromObject(o,&ll) == REDIS_ERR || ll < 0) goto badfmt;
        server.auto_aofrewrite_min_size = ll;
    } else if (!strcasecmp(c->argv[2]->ptr,"save")) {
        int vlen, j;
        sds *v = sdssplitlen(o->ptr,sdslen(o->ptr)," ",1,&vlen);

        /* Perform sanity check before setting the new config:
         * - Even number of args
         * - Seconds >= 1, changes >= 0 */
        if (vlen & 1) {
            sdsfreesplitres(v,vlen);
            goto badfmt;
        }
        for (j = 0; j < vlen; j++) {
            char *eptr;
            long val;

            val = strtoll(v[j], &eptr, 10);
            if (eptr[0] != '\0' ||
                ((j & 1) == 0 && val < 1) ||
                ((j & 1) == 1 && val < 0)) {
                sdsfreesplitres(v,vlen);
                goto badfmt;
            }
        }
        /* Finally set the new config */
        resetServerSaveParams();
        for (j = 0; j < vlen; j += 2) {
            time_t seconds;
            int changes;

            seconds = strtoll(v[j],NULL,10);
            changes = strtoll(v[j+1],NULL,10);
            appendServerSaveParams(seconds, changes);
        }
        sdsfreesplitres(v,vlen);
    } else if (!strcasecmp(c->argv[2]->ptr,"slave-serve-stale-data")) {
        int yn = yesnotoi(o->ptr);

        if (yn == -1) goto badfmt;
        server.repl_serve_stale_data = yn;
    } else if (!strcasecmp(c->argv[2]->ptr,"dir")) {
        if (chdir((char*)o->ptr) == -1) {
            addReplyErrorFormat(c,"Changing directory: %s", strerror(errno));
            return;
        }
    } else if (!strcasecmp(c->argv[2]->ptr,"hash-max-zipmap-entries")) {
        if (getLongLongFromObject(o,&ll) == REDIS_ERR || ll < 0) goto badfmt;
        server.hash_max_zipmap_entries = ll;
    } else if (!strcasecmp(c->argv[2]->ptr,"hash-max-zipmap-value")) {
        if (getLongLongFromObject(o,&ll) == REDIS_ERR || ll < 0) goto badfmt;
        server.hash_max_zipmap_value = ll;
    } else if (!strcasecmp(c->argv[2]->ptr,"list-max-ziplist-entries")) {
        if (getLongLongFromObject(o,&ll) == REDIS_ERR || ll < 0) goto badfmt;
        server.list_max_ziplist_entries = ll;
    } else if (!strcasecmp(c->argv[2]->ptr,"list-max-ziplist-value")) {
        if (getLongLongFromObject(o,&ll) == REDIS_ERR || ll < 0) goto badfmt;
        server.list_max_ziplist_value = ll;
    } else if (!strcasecmp(c->argv[2]->ptr,"set-max-intset-entries")) {
        if (getLongLongFromObject(o,&ll) == REDIS_ERR || ll < 0) goto badfmt;
        server.set_max_intset_entries = ll;
    } else if (!strcasecmp(c->argv[2]->ptr,"zset-max-ziplist-entries")) {
        if (getLongLongFromObject(o,&ll) == REDIS_ERR || ll < 0) goto badfmt;
        server.zset_max_ziplist_entries = ll;
    } else if (!strcasecmp(c->argv[2]->ptr,"zset-max-ziplist-value")) {
        if (getLongLongFromObject(o,&ll) == REDIS_ERR || ll < 0) goto badfmt;
        server.zset_max_ziplist_value = ll;
<<<<<<< HEAD
    } else if (!strcasecmp(c->argv[2]->ptr,"lua-time-limit")) {
        if (getLongLongFromObject(o,&ll) == REDIS_ERR || ll < 0) goto badfmt;
        server.lua_time_limit = ll;
=======
    } else if (!strcasecmp(c->argv[2]->ptr,"slowlog-log-slower-than")) {
        if (getLongLongFromObject(o,&ll) == REDIS_ERR) goto badfmt;
        server.slowlog_log_slower_than = ll;
    } else if (!strcasecmp(c->argv[2]->ptr,"slowlog-max-len")) {
        if (getLongLongFromObject(o,&ll) == REDIS_ERR || ll < 0) goto badfmt;
        server.slowlog_max_len = (unsigned)ll;
>>>>>>> 34a8b517
    } else {
        addReplyErrorFormat(c,"Unsupported CONFIG parameter: %s",
            (char*)c->argv[2]->ptr);
        return;
    }
    addReply(c,shared.ok);
    return;

badfmt: /* Bad format errors */
    addReplyErrorFormat(c,"Invalid argument '%s' for CONFIG SET '%s'",
            (char*)o->ptr,
            (char*)c->argv[2]->ptr);
}

void configGetCommand(redisClient *c) {
    robj *o = c->argv[2];
    void *replylen = addDeferredMultiBulkLength(c);
    char *pattern = o->ptr;
    char buf[128];
    int matches = 0;
    redisAssert(o->encoding == REDIS_ENCODING_RAW);

    if (stringmatch(pattern,"dir",0)) {
        char buf[1024];

        addReplyBulkCString(c,"dir");
        if (getcwd(buf,sizeof(buf)) == NULL) {
            buf[0] = '\0';
        } else {
            addReplyBulkCString(c,buf);
        }
        matches++;
    }
    if (stringmatch(pattern,"dbfilename",0)) {
        addReplyBulkCString(c,"dbfilename");
        addReplyBulkCString(c,server.dbfilename);
        matches++;
    }
    if (stringmatch(pattern,"requirepass",0)) {
        addReplyBulkCString(c,"requirepass");
        addReplyBulkCString(c,server.requirepass);
        matches++;
    }
    if (stringmatch(pattern,"masterauth",0)) {
        addReplyBulkCString(c,"masterauth");
        addReplyBulkCString(c,server.masterauth);
        matches++;
    }
    if (stringmatch(pattern,"maxmemory",0)) {
        ll2string(buf,sizeof(buf),server.maxmemory);
        addReplyBulkCString(c,"maxmemory");
        addReplyBulkCString(c,buf);
        matches++;
    }
    if (stringmatch(pattern,"maxmemory-policy",0)) {
        char *s;

        switch(server.maxmemory_policy) {
        case REDIS_MAXMEMORY_VOLATILE_LRU: s = "volatile-lru"; break;
        case REDIS_MAXMEMORY_VOLATILE_TTL: s = "volatile-ttl"; break;
        case REDIS_MAXMEMORY_VOLATILE_RANDOM: s = "volatile-random"; break;
        case REDIS_MAXMEMORY_ALLKEYS_LRU: s = "allkeys-lru"; break;
        case REDIS_MAXMEMORY_ALLKEYS_RANDOM: s = "allkeys-random"; break;
        case REDIS_MAXMEMORY_NO_EVICTION: s = "noeviction"; break;
        default: s = "unknown"; break; /* too harmless to panic */
        }
        addReplyBulkCString(c,"maxmemory-policy");
        addReplyBulkCString(c,s);
        matches++;
    }
    if (stringmatch(pattern,"maxmemory-samples",0)) {
        ll2string(buf,sizeof(buf),server.maxmemory_samples);
        addReplyBulkCString(c,"maxmemory-samples");
        addReplyBulkCString(c,buf);
        matches++;
    }
    if (stringmatch(pattern,"timeout",0)) {
        ll2string(buf,sizeof(buf),server.maxidletime);
        addReplyBulkCString(c,"timeout");
        addReplyBulkCString(c,buf);
        matches++;
    }
    if (stringmatch(pattern,"appendonly",0)) {
        addReplyBulkCString(c,"appendonly");
        addReplyBulkCString(c,server.appendonly ? "yes" : "no");
        matches++;
    }
    if (stringmatch(pattern,"no-appendfsync-on-rewrite",0)) {
        addReplyBulkCString(c,"no-appendfsync-on-rewrite");
        addReplyBulkCString(c,server.no_appendfsync_on_rewrite ? "yes" : "no");
        matches++;
    }
    if (stringmatch(pattern,"appendfsync",0)) {
        char *policy;

        switch(server.appendfsync) {
        case APPENDFSYNC_NO: policy = "no"; break;
        case APPENDFSYNC_EVERYSEC: policy = "everysec"; break;
        case APPENDFSYNC_ALWAYS: policy = "always"; break;
        default: policy = "unknown"; break; /* too harmless to panic */
        }
        addReplyBulkCString(c,"appendfsync");
        addReplyBulkCString(c,policy);
        matches++;
    }
    if (stringmatch(pattern,"save",0)) {
        sds buf = sdsempty();
        int j;

        for (j = 0; j < server.saveparamslen; j++) {
            buf = sdscatprintf(buf,"%ld %d",
                    server.saveparams[j].seconds,
                    server.saveparams[j].changes);
            if (j != server.saveparamslen-1)
                buf = sdscatlen(buf," ",1);
        }
        addReplyBulkCString(c,"save");
        addReplyBulkCString(c,buf);
        sdsfree(buf);
        matches++;
    }
    if (stringmatch(pattern,"auto-aof-rewrite-percentage",0)) {
        addReplyBulkCString(c,"auto-aof-rewrite-percentage");
        addReplyBulkLongLong(c,server.auto_aofrewrite_perc);
        matches++;
    }
    if (stringmatch(pattern,"auto-aof-rewrite-min-size",0)) {
        addReplyBulkCString(c,"auto-aof-rewrite-min-size");
        addReplyBulkLongLong(c,server.auto_aofrewrite_min_size);
        matches++;
    }
    if (stringmatch(pattern,"slave-serve-stale-data",0)) {
        addReplyBulkCString(c,"slave-serve-stale-data");
        addReplyBulkCString(c,server.repl_serve_stale_data ? "yes" : "no");
        matches++;
    }
    if (stringmatch(pattern,"hash-max-zipmap-entries",0)) {
        addReplyBulkCString(c,"hash-max-zipmap-entries");
        addReplyBulkLongLong(c,server.hash_max_zipmap_entries);
        matches++;
    }
    if (stringmatch(pattern,"hash-max-zipmap-value",0)) {
        addReplyBulkCString(c,"hash-max-zipmap-value");
        addReplyBulkLongLong(c,server.hash_max_zipmap_value);
        matches++;
    }
    if (stringmatch(pattern,"list-max-ziplist-entries",0)) {
        addReplyBulkCString(c,"list-max-ziplist-entries");
        addReplyBulkLongLong(c,server.list_max_ziplist_entries);
        matches++;
    }
    if (stringmatch(pattern,"list-max-ziplist-value",0)) {
        addReplyBulkCString(c,"list-max-ziplist-value");
        addReplyBulkLongLong(c,server.list_max_ziplist_value);
        matches++;
    }
    if (stringmatch(pattern,"set-max-intset-entries",0)) {
        addReplyBulkCString(c,"set-max-intset-entries");
        addReplyBulkLongLong(c,server.set_max_intset_entries);
        matches++;
    }
    if (stringmatch(pattern,"zset-max-ziplist-entries",0)) {
        addReplyBulkCString(c,"zset-max-ziplist-entries");
        addReplyBulkLongLong(c,server.zset_max_ziplist_entries);
        matches++;
    }
    if (stringmatch(pattern,"zset-max-ziplist-value",0)) {
        addReplyBulkCString(c,"zset-max-ziplist-value");
        addReplyBulkLongLong(c,server.zset_max_ziplist_value);
        matches++;
    }
<<<<<<< HEAD
    if (stringmatch(pattern,"lua-time-limit",0)) {
        addReplyBulkCString(c,"lua-time-limit");
        addReplyBulkLongLong(c,server.lua_time_limit);
=======
    if (stringmatch(pattern,"slowlog-log-slower-than",0)) {
        addReplyBulkCString(c,"slowlog-log-slower-than");
        addReplyBulkLongLong(c,server.slowlog_log_slower_than);
        matches++;
    }
    if (stringmatch(pattern,"slowlog-max-len",0)) {
        addReplyBulkCString(c,"slowlog-max-len");
        addReplyBulkLongLong(c,server.slowlog_max_len);
>>>>>>> 34a8b517
        matches++;
    }
    setDeferredMultiBulkLength(c,replylen,matches*2);
}

void configCommand(redisClient *c) {
    if (!strcasecmp(c->argv[1]->ptr,"set")) {
        if (c->argc != 4) goto badarity;
        configSetCommand(c);
    } else if (!strcasecmp(c->argv[1]->ptr,"get")) {
        if (c->argc != 3) goto badarity;
        configGetCommand(c);
    } else if (!strcasecmp(c->argv[1]->ptr,"resetstat")) {
        if (c->argc != 2) goto badarity;
        server.stat_keyspace_hits = 0;
        server.stat_keyspace_misses = 0;
        server.stat_numcommands = 0;
        server.stat_numconnections = 0;
        server.stat_expiredkeys = 0;
        resetCommandTableStats();
        addReply(c,shared.ok);
    } else {
        addReplyError(c,
            "CONFIG subcommand must be one of GET, SET, RESETSTAT");
    }
    return;

badarity:
    addReplyErrorFormat(c,"Wrong number of arguments for CONFIG %s",
        (char*) c->argv[1]->ptr);
}<|MERGE_RESOLUTION|>--- conflicted
+++ resolved
@@ -296,17 +296,14 @@
         } else if (!strcasecmp(argv[0],"cluster-config-file") && argc == 2) {
             zfree(server.cluster.configfile);
             server.cluster.configfile = zstrdup(argv[1]);
-<<<<<<< HEAD
         } else if (!strcasecmp(argv[0],"lua-time-limit") && argc == 2) {
             server.lua_time_limit = strtoll(argv[1],NULL,10);
-=======
         } else if (!strcasecmp(argv[0],"slowlog-log-slower-than") &&
                    argc == 2)
         {
             server.slowlog_log_slower_than = strtoll(argv[1],NULL,10);
         } else if (!strcasecmp(argv[0],"slowlog-max-len") && argc == 2) {
             server.slowlog_max_len = strtoll(argv[1],NULL,10);
->>>>>>> 34a8b517
         } else {
             err = "Bad directive or wrong number of arguments"; goto loaderr;
         }
@@ -477,18 +474,15 @@
     } else if (!strcasecmp(c->argv[2]->ptr,"zset-max-ziplist-value")) {
         if (getLongLongFromObject(o,&ll) == REDIS_ERR || ll < 0) goto badfmt;
         server.zset_max_ziplist_value = ll;
-<<<<<<< HEAD
     } else if (!strcasecmp(c->argv[2]->ptr,"lua-time-limit")) {
         if (getLongLongFromObject(o,&ll) == REDIS_ERR || ll < 0) goto badfmt;
         server.lua_time_limit = ll;
-=======
     } else if (!strcasecmp(c->argv[2]->ptr,"slowlog-log-slower-than")) {
         if (getLongLongFromObject(o,&ll) == REDIS_ERR) goto badfmt;
         server.slowlog_log_slower_than = ll;
     } else if (!strcasecmp(c->argv[2]->ptr,"slowlog-max-len")) {
         if (getLongLongFromObject(o,&ll) == REDIS_ERR || ll < 0) goto badfmt;
         server.slowlog_max_len = (unsigned)ll;
->>>>>>> 34a8b517
     } else {
         addReplyErrorFormat(c,"Unsupported CONFIG parameter: %s",
             (char*)c->argv[2]->ptr);
@@ -660,11 +654,9 @@
         addReplyBulkLongLong(c,server.zset_max_ziplist_value);
         matches++;
     }
-<<<<<<< HEAD
     if (stringmatch(pattern,"lua-time-limit",0)) {
         addReplyBulkCString(c,"lua-time-limit");
         addReplyBulkLongLong(c,server.lua_time_limit);
-=======
     if (stringmatch(pattern,"slowlog-log-slower-than",0)) {
         addReplyBulkCString(c,"slowlog-log-slower-than");
         addReplyBulkLongLong(c,server.slowlog_log_slower_than);
@@ -673,7 +665,6 @@
     if (stringmatch(pattern,"slowlog-max-len",0)) {
         addReplyBulkCString(c,"slowlog-max-len");
         addReplyBulkLongLong(c,server.slowlog_max_len);
->>>>>>> 34a8b517
         matches++;
     }
     setDeferredMultiBulkLength(c,replylen,matches*2);
